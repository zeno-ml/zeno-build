"""Length-related features."""
from pandas import DataFrame
from zeno import DistillReturn, ZenoOptions, distill

from zeno_build.prompts.chat_prompt import ChatMessages


@distill
def output_length(df: DataFrame, ops: ZenoOptions) -> DistillReturn:
    """Length of model output.

    Args:
        df: Zeno DataFrame
        ops: Zeno options

    Returns:
        DistillReturn: Lengths of outputs
    """
    return DistillReturn(distill_output=df[ops.output_column].str.len())


@distill
def label_length(df: DataFrame, ops: ZenoOptions) -> DistillReturn:
    """Length of the gold-standard label.

    Args:
        df: Zeno DataFrame
        ops: Zeno options

    Returns:
        DistillReturn: Lengths of labels
    """
    return DistillReturn(distill_output=df[ops.label_column].str.len())


@distill
def input_length(df: DataFrame, ops: ZenoOptions) -> DistillReturn:
    """Length of model input.

    Args:
        df: Zeno DataFrame
        ops: Zeno options

    Returns:
        DistillReturn: Lengths of inputs
    """
    return DistillReturn(distill_output=df[ops.data_column].str.len())


@distill
def chat_context_length(df: DataFrame, ops: ZenoOptions) -> DistillReturn:
    """Length of the input context (e.g. for chatbots).

    Args:
        df: Zeno DataFrame
        ops: Zeno options

    Returns:
        DistillReturn:
    """
    chat_context_lengths = []
    for data in df[ops.data_column]:
        if isinstance(data, ChatMessages):
            chat_context_lengths.append(len(data.messages))
        elif isinstance(data, list):
            chat_context_lengths.append(len(data))
        else:
            raise ValueError(
                f"Expected {ops.data_column} column to be ChatMessages, or list "
                f"but got {type(data)} instead."
            )
<<<<<<< HEAD
        chat_context_lengths.append(len(data.messages))
    return DistillReturn(distill_output=chat_context_lengths)


@distill
def doc_context_length(df: DataFrame, ops: ZenoOptions) -> DistillReturn:
    """Length of the previous document context, e.g. for document-level translation.

    Args:
        df: Zeno DataFrame
        ops: Zeno options

    Returns:
        DistillReturn: The document context
    """
    doc_context_lengths = []
    # Count the number of times `doc_id` has appeared so far
    doc_ids: dict[str, int] = {}
    for x in df["doc_id"]:
        doc_ids[x] = doc_ids.get(x, 0) + 1
        doc_context_lengths.append(doc_ids[x])
    return DistillReturn(distill_output=doc_context_lengths)
=======
    return DistillReturn(distill_output=chat_context_lengths)
>>>>>>> b230ecf4
<|MERGE_RESOLUTION|>--- conflicted
+++ resolved
@@ -69,8 +69,6 @@
                 f"Expected {ops.data_column} column to be ChatMessages, or list "
                 f"but got {type(data)} instead."
             )
-<<<<<<< HEAD
-        chat_context_lengths.append(len(data.messages))
     return DistillReturn(distill_output=chat_context_lengths)
 
 
@@ -91,7 +89,4 @@
     for x in df["doc_id"]:
         doc_ids[x] = doc_ids.get(x, 0) + 1
         doc_context_lengths.append(doc_ids[x])
-    return DistillReturn(distill_output=doc_context_lengths)
-=======
-    return DistillReturn(distill_output=chat_context_lengths)
->>>>>>> b230ecf4
+    return DistillReturn(distill_output=doc_context_lengths)