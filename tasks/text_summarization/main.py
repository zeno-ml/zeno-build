--- conflicted
+++ resolved
@@ -24,10 +24,6 @@
     rouge_2,
     rouge_l,
 )
-<<<<<<< HEAD
-=======
-from llm_compare.evaluators import critique
->>>>>>> dece2f65
 from llm_compare.experiment_run import ExperimentRun
 from llm_compare.optimizers import standard
 from llm_compare.visualize import visualize
@@ -74,16 +70,6 @@
         constants["test_split"],
         test_examples=constants["test_examples"],
     )
-<<<<<<< HEAD
-
-=======
-    evaluator = critique.CritiqueEvaluator(
-        api_key=inspiredco_api_key,
-        data=data,
-        labels=labels,
-        preset="ChrF",
-    )
->>>>>>> dece2f65
     with open(os.path.join(results_dir, "dataset.json"), "w") as f:
         json.dump({"data": data, "labels": labels}, f)
 
