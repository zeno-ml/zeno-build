"""Various configuration options for the chatbot task.

This file is intended to be modified. You can go in and change any
of the variables to run different experiments.
"""

from __future__ import annotations

from typing import Any

import transformers

<<<<<<< HEAD
=======
from zeno_build import search_space
>>>>>>> 6eed3cb9
from zeno_build.evaluation.text_features.length import input_length, output_length
from zeno_build.evaluation.text_metrics.critique import (  # avg_toxicity,; toxicity,
    avg_bert_score,
    avg_chrf,
    avg_length_ratio,
    bert_score,
    chrf,
    length_ratio,
)
<<<<<<< HEAD
from zeno_build.experiments import search_space
=======
>>>>>>> 6eed3cb9
from zeno_build.models.lm_config import LMConfig
from zeno_build.prompts.chat_prompt import ChatMessages, ChatTurn

# Define the space of hyperparameters to search over.
space = {
    "prompt_preset": search_space.Categorical(
        ["standard", "friendly", "polite", "cynical"]
    ),
    "model_preset": search_space.Categorical(
<<<<<<< HEAD
        # ["gpt-3.5-turbo", "cohere-command-xlarge"
        #  "gpt2", "gpt2-xl", "llama-7b", "alpaca-7b", "vicuna-7b"]
        ["gpt-3.5-turbo", "cohere-command-xlarge"]
=======
        # ["text-davinci-003", "gpt-3.5-turbo", "cohere-command-xlarge", "gpt2"]
        ["gpt2"]
>>>>>>> 6eed3cb9
    ),
    "temperature": search_space.Discrete([0.2, 0.3, 0.4]),
}

# Any constants that are not searched over
constants: dict[str, Any] = {
    "test_dataset": "daily_dialog",
    "test_split": "validation",
    "test_examples": 1000,
    "max_tokens": 100,
    "top_p": 1.0,
}

# The number of trials to run
num_trials = 1000

# The details of each model
model_configs = {
    "text-davinci-003": LMConfig(provider="openai", model="text-davinci-003"),
    "gpt-3.5-turbo": LMConfig(provider="openai_chat", model="gpt-3.5-turbo"),
    "cohere-command-xlarge": LMConfig(
        provider="cohere", model="command-xlarge-nightly"
<<<<<<< HEAD
    ),
    "gpt2": LMConfig(
        provider="huggingface",
        model="gpt2",
        model_cls=transformers.GPT2LMHeadModel,
    ),
    "gpt2-xl": LMConfig(
        provider="huggingface",
        model="gpt2-xl",
        model_cls=transformers.GPT2LMHeadModel,
    ),
    "llama-7b": LMConfig(
        provider="huggingface",
        model="decapoda-research/llama-7b-hf",
        tokenizer_cls=transformers.LlamaTokenizer,
    ),
    "llama-13b": LMConfig(
        provider="huggingface",
        model="decapoda-research/llama-13b-hf",
        tokenizer_cls=transformers.LlamaTokenizer,
    ),
    "alpaca-7b": LMConfig(
        provider="huggingface",
        model="chavinlo/alpaca-native",
    ),
    "alpaca-13b": LMConfig(
        provider="huggingface",
        model="chavinlo/alpaca-13b",
    ),
    "vicuna-7b": LMConfig(
        provider="huggingface",
        model="eachadea/vicuna-7b-1.1",
        user_name="HUMAN",
        system_name="ASSISTANT",
    ),
    "vicuna-13b": LMConfig(
        provider="huggingface",
        model="eachadea/vicuna-7b-1.1",
        user_name="HUMAN",
        system_name="ASSISTANT",
=======
>>>>>>> 6eed3cb9
    ),
    "gpt2": LMConfig(
        provider="huggingface",
        model="gpt2",
        cls=transformers.GPT2LMHeadModel,
    ),
}

# The details of the prompts
prompt_messages: dict[str, ChatMessages] = {
    "standard": ChatMessages(
        messages=[
            ChatTurn(
                role="system",
                content="You are a chatbot tasked with making small-talk with "
                "people.",
            ),
            ChatTurn(role="system", content="{{context}}"),
            ChatTurn(role="user", content="{{source}}"),
        ]
    ),
    "friendly": ChatMessages(
        messages=[
            ChatTurn(
                role="system",
                content="You are a kind and friendly chatbot tasked with making "
                "small-talk with people in a way that makes them feel "
                "pleasant.",
            ),
            ChatTurn(role="system", content="{{context}}"),
            ChatTurn(role="user", content="{{source}}"),
        ]
    ),
    "polite": ChatMessages(
        messages=[
            ChatTurn(
                role="system",
                content="You are an exceedingly polite chatbot that speaks very "
                "formally and tries to not make any missteps in your "
                "responses.",
            ),
            ChatTurn(role="system", content="{{context}}"),
            ChatTurn(role="user", content="{{source}}"),
        ]
    ),
    "cynical": ChatMessages(
        messages=[
            ChatTurn(
                role="system",
                content="You are a cynical chatbot that has a very dark view of the "
                "world and in general likes to point out any possible "
                "problems.",
            ),
            ChatTurn(role="system", content="{{context}}"),
            ChatTurn(role="user", content="{{source}}"),
        ]
    ),
}

# The functions to use to calculate scores for the hyperparameter sweep
sweep_distill_functions = [chrf]
sweep_metric_function = avg_chrf

# The functions used for Zeno visualization
zeno_distill_and_metric_functions = [
    output_length,
    input_length,
    avg_chrf,
    chrf,
    avg_length_ratio,
    length_ratio,
    avg_bert_score,
    bert_score,
]

# Some metadata to standardize huggingface datasets
dataset_mapping: dict[str | tuple[str, str], Any] = {
    "daily_dialog": {
        "data_column": "dialog",
        "data_format": "sequence",
    },
}<|MERGE_RESOLUTION|>--- conflicted
+++ resolved
@@ -10,10 +10,6 @@
 
 import transformers
 
-<<<<<<< HEAD
-=======
-from zeno_build import search_space
->>>>>>> 6eed3cb9
 from zeno_build.evaluation.text_features.length import input_length, output_length
 from zeno_build.evaluation.text_metrics.critique import (  # avg_toxicity,; toxicity,
     avg_bert_score,
@@ -23,10 +19,7 @@
     chrf,
     length_ratio,
 )
-<<<<<<< HEAD
 from zeno_build.experiments import search_space
-=======
->>>>>>> 6eed3cb9
 from zeno_build.models.lm_config import LMConfig
 from zeno_build.prompts.chat_prompt import ChatMessages, ChatTurn
 
@@ -36,14 +29,14 @@
         ["standard", "friendly", "polite", "cynical"]
     ),
     "model_preset": search_space.Categorical(
-<<<<<<< HEAD
-        # ["gpt-3.5-turbo", "cohere-command-xlarge"
-        #  "gpt2", "gpt2-xl", "llama-7b", "alpaca-7b", "vicuna-7b"]
-        ["gpt-3.5-turbo", "cohere-command-xlarge"]
-=======
-        # ["text-davinci-003", "gpt-3.5-turbo", "cohere-command-xlarge", "gpt2"]
-        ["gpt2"]
->>>>>>> 6eed3cb9
+        [
+            "gpt-3.5-turbo",
+            "cohere-command-xlarge" "gpt2",
+            "gpt2-xl",
+            "llama-7b",
+            "alpaca-7b",
+            "vicuna-7b",
+        ]
     ),
     "temperature": search_space.Discrete([0.2, 0.3, 0.4]),
 }
@@ -66,7 +59,6 @@
     "gpt-3.5-turbo": LMConfig(provider="openai_chat", model="gpt-3.5-turbo"),
     "cohere-command-xlarge": LMConfig(
         provider="cohere", model="command-xlarge-nightly"
-<<<<<<< HEAD
     ),
     "gpt2": LMConfig(
         provider="huggingface",
@@ -107,13 +99,6 @@
         model="eachadea/vicuna-7b-1.1",
         user_name="HUMAN",
         system_name="ASSISTANT",
-=======
->>>>>>> 6eed3cb9
-    ),
-    "gpt2": LMConfig(
-        provider="huggingface",
-        model="gpt2",
-        cls=transformers.GPT2LMHeadModel,
     ),
 }
 
