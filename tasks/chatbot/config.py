--- conflicted
+++ resolved
@@ -10,18 +10,13 @@
 
 import transformers
 
-<<<<<<< HEAD
 from zeno_build.evaluation.text_features.exact_match import avg_exact_match, exact_match
-from zeno_build.evaluation.text_features.length import input_length, output_length
-=======
-from zeno_build.evaluation.text_features.perfect_match import perfect_match
 from zeno_build.evaluation.text_features.length import (
     chat_context_length,
     input_length,
     label_length,
     output_length,
 )
->>>>>>> 7dc223c3
 from zeno_build.evaluation.text_metrics.critique import (  # avg_toxicity,; toxicity,
     avg_bert_score,
     avg_chrf,
